/*
 * libtins is a net packet wrapper library for crafting and
 * interpreting sniffed packets.
 *
 * Copyright (C) 2011 Nasel
 *
 * This library is free software; you can redistribute it and/or
 * modify it under the terms of the GNU Lesser General Public
 * License as published by the Free Software Foundation; either
 * version 2.1 of the License, or (at your option) any later version.
 *
 * This library is distributed in the hope that it will be useful,
 * but WITHOUT ANY WARRANTY; without even the implied warranty of
 * MERCHANTABILITY or FITNESS FOR A PARTICULAR PURPOSE.  See the GNU
 * Lesser General Public License for more details.
 *
 * You should have received a copy of the GNU Lesser General Public
 * License along with this library; if not, write to the Free Software
 * Foundation, Inc., 51 Franklin Street, Fifth Floor, Boston, MA  02110-1301  USA
 */

#ifndef __DOT_11
#define __DOT_11

#include <list>
#include <stdint.h>
#include <stdexcept>
#include <utility>

#include "pdu.h"
#include "utils.h"

namespace Tins {

    /**
     * \brief Class representing an 802.11 frame.
     */
    class Dot11 : public PDU {
    public:
        /**
         * \brief Broadcast hardware address.
         */
        static const uint8_t *BROADCAST;

        /**
         * \brief Enum for the different types of 802.11 frames.
         *
         */
        enum Types {
            MANAGEMENT = 0,
            CONTROL = 1,
            DATA = 2
        };

        /**
         * \brief Enum for the different types of tagged options.
         */
        enum TaggedOption {
            SSID,
            SUPPORTED_RATES,
            FH_SET,
            DS_SET,
            CF_SET,
            TIM,
            IBSS_SET,
            COUNTRY,
            HOPPING_PATTERN_PARAMS,
            HOPPING_PATTERN_TABLE,
            REQUEST,
            BSS_LOAD,
            EDCA,
            TSPEC,
            TCLAS,
            SCHEDULE,
            CHALLENGE_TEXT,
            POWER_CONSTRAINT = 32,
            POWER_CAPABILITY,
            TPC_REQUEST,
            TPC_REPORT,
            SUPPORTED_CHANNELS,
            CHANNEL_SWITCH,
            MEASUREMENT_REQUEST,
            MEASUREMENT_REPORT,
            QUIET,
            IBSS_DFS,
            ERP_INFORMATION,
            TS_DELAY,
            TCLAS_PROCESSING,
            QOS_CAPABILITY = 46,
            RSN = 48,
            EXT_SUPPORTED_RATES = 50
        };

        /**
         * \brief Enum for the different subtypes of 802.11 management frames.
         *
         */
        enum ManagementSubtypes {
            ASSOC_REQ = 0,
            ASSOC_RESP = 1,
            REASSOC_REQ = 2,
            REASSOC_RESP = 3,
            PROBE_REQ = 4,
            PROBE_RESP = 5,
            BEACON = 8,
            ATIM = 9,
            DISASSOC = 10,
            AUTH = 11,
            DEAUTH = 12
        };

        /**
         * \brief Enum for the different subtypes of 802.11 control frames.
         *
         */
        enum ControlSubtypes {
            BLOCK_ACK_REQ = 8,
            BLOCK_ACK = 9,
            PS = 10,
            RTS = 11,
            CTS = 12,
            ACK = 13,
            CF_END = 14,
            CF_END_ACK = 15
        };

        /**
         * \brief Enum fro the different subtypes of 802.11 data frames.
         *
         */
        enum DataSubtypes {
            DATA_DATA = 0,
            DATA_CF_ACK = 1,
            DATA_CF_POLL = 2,
            DATA_CF_ACK_POLL = 3,
            DATA_NULL = 4,
            CF_ACK = 5,
            CF_POLL = 6,
            CF_ACK_POLL = 7,
            QOS_DATA_DATA = 8,
            QOS_DATA_CF_ACK = 9,
            QOS_DATA_CF_POLL = 10,
            QOS_DATA_CF_ACK_POLL = 11,
            QOS_DATA_NULL = 12
        };

        /**
         * \brief IEEE 802.11 options struct.
         */
        struct Dot11_Option {
            /**
             * \brief The option number.
             */
            uint8_t option;
            /**
             * \brief The value's length in bytes.
             */
            uint8_t length;
            /**
             * \brief The option's value.
             */
            uint8_t *value;

            /**
             * \brief Creates an instance of Dot11_Option.
             *
             * The option's value is copied, therefore the user should
             * manually free any memory pointed by the "val" parameter.
             * \param opt The option number.
             * \param len The length of the option's value in bytes.
             * \param val The option's value.
             */
            Dot11_Option(uint8_t opt, uint8_t len, const uint8_t *val);
        };

        /**
         * \brief Constructor for creating a 802.11 PDU
         *
         * Constructor that builds a 802.11 PDU taking the destination's and source's MAC.
         *
         * \param dst_hw_addr uint8_t array of 6 bytes containing the destination's MAC(optional).
         * \param child PDU* with the PDU contained by the 802.11 PDU (optional).
         */
        Dot11(const uint8_t* dst_hw_addr = 0, PDU* child = 0);

        /**
         * \brief Constructor for creating a 802.11 PDU
         *
         * Constructor that builds a 802.11 PDU taking the interface name,
         * destination's and source's MAC.
         *
         * \param iface string containing the interface's name from where to send the packet.
         * \param dst_hw_addr uint8_t array of 6 bytes containing the destination's MAC(optional).
         * \param child PDU* with the PDU contained by the 802.11 PDU (optional).
         */
        Dot11(const std::string& iface, const uint8_t* dst_hw_addr = 0, PDU* child = 0) throw (std::runtime_error);

        /**
         * \brief Constructor for creating an 802.11 PDU
         *
         * Constructor that builds an 802.11 PDU taking the interface index,
         * destination's and source's MAC.
         *
         * \param iface_index const uint32_t with the interface's index from where to send the packet.
         * \param dst_hw_addr uint8_t array of 6 bytes containing the destination's MAC(optional).
         * \param child PDU* with the PDU contained by the 802.11 PDU (optional).
         */
        Dot11(uint32_t iface_index, const uint8_t* dst_hw_addr = 0, PDU* child = 0);

        /**
         * \brief Constructor which creates an 802.11 object from a buffer and adds all identifiable
         * PDUs found in the buffer as children of this one.
         * \param buffer The buffer from which this PDU will be constructed.
         * \param total_sz The total size of the buffer.
         */
        Dot11(const uint8_t *buffer, uint32_t total_sz);

        /**
         * \brief Copy constructor.
         */
        Dot11(const Dot11 &other);

        /**
         * \brief Dot11 destructor.
         *
         * Releases the memory allocated for tagged options.
         */
        ~Dot11();

        /**
         * \brief Copy assignment operator.
         */
        Dot11 &operator= (const Dot11 &other);

        /**
         * \brief Getter for the protocol version.
         *
         * \return The protocol version in an uint8_t.
         */
        inline uint8_t protocol() const { return this->_header.control.protocol; }

        /**
         * \brief Getter for the 802.11 frame's type.
         *
         * \return The type of the 802.11 frame in an uint8_t.
         */
        inline uint8_t type() const { return this->_header.control.type; }

        /**
         * \brief Getter for the 802.11 frame's subtype.
         *
         * \return The subtype of the 802.11 frame in an uint8_t.
         */
        inline uint8_t subtype() const { return this->_header.control.subtype; }

        /**
         * \brief Getter for the 802.11 frame's "To DS" bit.
         *
         * \return Boolean indicating if the "To DS" bit is set.
         */
        inline bool to_ds() const { return this->_header.control.to_ds; }

        /**
         * \brief Getter for the 802.11 frame's "From DS" bit.
         *
         * \return Boolean indicating if the "From DS" bit is set.
         */
        inline bool from_ds() const { return this->_header.control.from_ds; }

        /**
         * \brief Getter for the 802.11 frame's "More Frag" bit.
         *
         * \return Boolean indicating if the "More Frag" bit is set.
         */
        inline bool more_frag() const { return this->_header.control.more_frag; }

        /**
         * \brief Getter for the 802.11 frame's "Retry" bit.
         *
         * \return Boolean indicating if the "Retry" bit is set.
         */
        inline bool retry() const { return this->_header.control.retry; }

        /**
         * \brief Getter for the 802.11 frame's "Power Management" bit.
         *
         * \return Boolean indicating if the "Power Management" bit is set.
         */
        inline bool power_mgmt() const { return this->_header.control.power_mgmt; }

        /**
         * \brief Getter for the 802.11 frame's "WEP" bit.
         *
         * \return Boolean indicating if the "WEP" bit is set.
         */
        inline bool wep() const { return this->_header.control.wep; }

        /**
         * \brief Getter for the 802.11 frame's "Order" bit.
         *
         * \return Boolean indicating if the "Order" bit is set.
         */
        inline bool order() const { return this->_header.control.order; }

        /**
         * \brief Getter for the duration/id field.
         *
         * \return The value of the duration/id field in an uint16_t.
         */
        inline uint16_t duration_id() const { return this->_header.duration_id; }

        /**
         * \brief Getter for the first address.
         *
         * \return The first address as a constant uint8_t pointer.
         */
        inline const uint8_t* addr1() const { return this->_header.addr1; }

        /**
         * \brief Getter for the interface.
         *
         * \return The interface's index as an uint32_t.
         */
        inline uint32_t iface() const { return this->_iface_index; }

        /**
         * \brief Setter for the protocol version.
         *
         * \param new_proto uint8_t with the new protocol version.
         */
        void protocol(uint8_t new_proto);

        /**
         * \brief Setter for the 802.11 frame's type.
         *
         * \param new_type uint8_t with the new type of the 802.11 frame.
         */
        void type(uint8_t new_type);

        /**
         * \brief Setter for the 802.11 frame's subtype.
         *
         * \param new_subtype uint8_t with the new subtype of the 802.11 frame.
         */
        void subtype(uint8_t new_subtype);

        /**
         * \brief Setter for the 802.11 frame's "To DS" bit.
         *
         * \param new_value bool indicating the new value of the flag.
         */
        void to_ds(bool new_value);

        /**
         * \brief Setter for the 802.11 frame's "From DS" bit.
         *
         * \param new_value bool indicating the new value of the flag.
         */
        void from_ds(bool new_value);

        /**
         * \brief Setter for the 802.11 frame's "More Frag" bit.
         *
         * \param new_value bool indicating the new value of the flag.
         */
        void more_frag(bool new_value);

        /**
         * \brief Setter for the 802.11 frame's "Retry" bit.
         *
         * \param new_value bool indicating the new value of the flag.
         */
        void retry(bool new_value);

        /**
         * \brief Setter for the 802.11 frame's "Power Management" bit.
         *
         * \param new_value bool indicating the new value of the flag.
         */
        void power_mgmt(bool new_value);

        /**
         * \brief Setter for the 802.11 frame's "WEP" bit.
         *
         * \param new_value bool indicating the new value of the flag.
         */
        void wep(bool new_value);

        /**
         * \brief Setter for the 802.11 frame's "Order" bit.
         *
         * \param new_value bool indicating the new value of the flag.
         */
        void order(bool new_value);

        /**
         * \brief Setter for the duration/id field.
         *
         * \param new_duration_id uint16_t with the new value of the duration/id field.
         */
        void duration_id(uint16_t new_duration_id);

        /**
         * \brief Setter for the first address.
         *
         * \param new_addr1 const uint8_t array of 6 bytes containing the new first's address.
         */
        void addr1(const uint8_t* new_addr1);

        /**
         * \brief Setter for the interface.
         *
         * \param new_iface_index uint32_t containing the new interface index.
         */
        void iface(uint32_t new_iface_index);

        /**
         * \brief Setter for the interface.
         *
         * \param new_iface string reference containing the new interface name.
         */
        void iface(const std::string& new_iface) throw (std::runtime_error);

        /* Virtual methods */
        /**
         * \brief Returns the 802.11 frame's header length.
         *
         * \return An uint32_t with the header's size.
         * \sa PDU::header_size()
         */
        uint32_t header_size() const;

        /**
         * \sa PDU::send()
         */
        bool send(PacketSender* sender);

        /**
         * \brief Adds a new option to this Dot11 PDU.
         *
         * This copies the value buffer.
         * \param opt The option identifier.
         * \param len The length of the value field.
         * \param val The value of this option.
         */
        void add_tagged_option(TaggedOption opt, uint8_t len, const uint8_t *val);

        /**
         * \brief Looks up a tagged option in the option list.
         * \param opt The option identifier.
         * \return The option found, or 0 if no such option has been set.
         */
        const Dot11_Option *lookup_option(TaggedOption opt) const;

        /**
         * \brief Getter for the PDU's type.
         * \sa PDU::pdu_type
         */
        PDUType pdu_type() const { return PDU::DOT11; }

        /**
         * \brief Allocates an Dot11 PDU from a buffer.
         * \param buffer The buffer from which to take the PDU data.
         * \param total_sz The total size of the buffer.
         * \return The allocated PDU.
         */
        static PDU *from_bytes(const uint8_t *buffer, uint32_t total_sz);
    protected:
        virtual uint32_t write_ext_header(uint8_t *buffer, uint32_t total_sz) { return 0; }
        virtual uint32_t write_fixed_parameters(uint8_t *buffer, uint32_t total_sz) { return 0; }
        void parse_tagged_parameters(const uint8_t *buffer, uint32_t total_sz);
        void copy_80211_fields(const Dot11 *other);
    protected:
        /**
         * Struct that represents the 802.11 header
         */
        struct ieee80211_header {
            struct {
            #if __BYTE_ORDER == __LITTLE_ENDIAN
                unsigned int protocol:2;
                unsigned int type:2;
                unsigned int subtype:4;
                unsigned int to_ds:1;
                unsigned int from_ds:1;
                unsigned int more_frag:1;
                unsigned int retry:1;
                unsigned int power_mgmt:1;
                unsigned int more_data:1;
                unsigned int wep:1;
                unsigned int order:1;
            #elif __BYTE_ORDER == __BIG_ENDIAN
                unsigned int protocol:2;
                unsigned int type:2;
                unsigned int subtype:4;
                unsigned int to_ds:1;
                unsigned int from_ds:1;
                unsigned int more_frag:1;
                unsigned int retry:1;
                unsigned int power_mgmt:1;
                unsigned int more_data:1;
                unsigned int wep:1;
                unsigned int order:1;
            #endif
            } __attribute__((__packed__)) control;
            uint16_t duration_id;
            uint8_t addr1[6];

        } __attribute__((__packed__));
        private:

        Dot11(const ieee80211_header *header_ptr);

        void write_serialization(uint8_t *buffer, uint32_t total_sz, const PDU *parent);


        ieee80211_header _header;
        uint32_t _iface_index, _options_size;
        std::list<Dot11_Option> _options;
    };

    /**
     * \brief Class that models the RSN information structure.
     */
    class RSNInformation {
    public:
        /**
         * \brief Enum that represents the different cypher suites.
         */
        enum CypherSuites {
            WEP_40  = 0x01ac0f00,
            TKIP    = 0x02ac0f00,
            CCMP    = 0x04ac0f00,
            WEP_104 = 0x05ac0f00
        };

        /**
         * \brief Enum that represents the different akm suites.
         */
        enum AKMSuites {
            PMKSA = 0x01ac0f00,
            PSK   = 0x02ac0f00
        };

        /**
         * \brief Creates an instance of RSNInformation.
         *
         * By default, the version is set to 1.
         */
        RSNInformation();

        /**
         * \brief Helper function to create a WPA2-PSK RSNInformation
         * \return An instance RSNInformation which contains information
         * for a WPA2-PSK AP.
         */
        static RSNInformation wpa2_psk();

        /**
         * \brief Adds a pairwise cypher suite.
         * \param cypher The pairwise cypher suite to be added.
         */
        void add_pairwise_cypher(CypherSuites cypher);

        /**
         * \brief Adds a akm suite.
         * \param akm The akm suite to be added.
         */
        void add_akm_cypher(AKMSuites akm);

        /**
         * \brief Sets the group suite cypher.
         * \param group The group suite cypher to be set.
         */
        void group_suite(CypherSuites group);

        /**
         * \brief Sets the version.
         * \param ver The version to be set.
         */
        void version(uint16_t ver);

        /**
         * \brief Sets the capabilities field.
         * \param cap The capabilities to be set.
         */
        void capabilities(uint16_t cap);

        /* Getters */

        /**
         * \brief Getter for the group suite field.
         * \return The group suite field.
         */
        inline CypherSuites group_suite() const { return _group_suite; }

        /**
         * \brief Getter for the version field.
         * \return The version field.
         */
        inline uint16_t version() const { return _version; }

        /**
         * \brief Getter for the pairwise cypher suite list.
         * \return A list of pairwise cypher suites.
         */
        inline const std::list<CypherSuites> &pairwise_cyphers() const { return _pairwise_cyphers; }

        /**
         * \brief Getter for the akm suite list.
         * \return A list of akm suites.
         */
        inline const std::list<AKMSuites> &akm_cyphers() const { return _akm_cyphers; }

        /**
         * \brief Serializes this object.
         * \param size Output parameter which will contain the size of
         * the allocated buffer.
         * \return The result of the serialization. This pointer should
         * be free'd using operator delete[].
         */
        uint8_t *serialize(uint32_t &size) const;
    private:
        uint16_t _version, _capabilities;
        CypherSuites _group_suite;
        std::list<AKMSuites> _akm_cyphers;
        std::list<CypherSuites> _pairwise_cyphers;
    };

    /**
     * \brief Abstract class that englobes all Management frames in the 802.11 protocol.
     */
    class Dot11ManagementFrame : public Dot11 {

    public:

        enum ReasonCodes {
            UNSPECIFIED = 1,
            PREV_AUTH_NOT_VALID = 2,
            STA_LEAVING_IBSS_ESS = 3,
            INACTIVITY = 4,
            CANT_HANDLE_STA = 5,
            CLASS2_FROM_NO_AUTH = 6,
            CLASS3_FROM_NO_AUTH = 7,
            STA_LEAVING_BSS = 8,
            STA_NOT_AUTH_WITH_STA = 9,
            POW_CAP_NOT_VALID = 10,
            SUPPORTED_CHANN_NOT_VALID = 11,
            INVALID_CONTENT = 13,
            MIC_FAIL = 14,
            HANDSHAKE_TIMEOUT = 15,
            GROUP_KEY_TIMEOUT = 16,
            WRONG_HANDSHAKE = 17,
            INVALID_GROUP_CIPHER = 18,
            INVALID_PAIRWISE_CIPHER = 19,
            INVALID_AKMP = 20,
            UNSOPPORTED_RSN_VERSION = 21,
            INVALID_RSN_CAPABILITIES = 22,
            AUTH_FAILED = 23,
            CIPHER_SUITE_REJECTED = 24,
            UNSPECIFIED_QOS_REASON = 32,
            NOT_ENOUGH_BANDWITH = 33,
            POOR_CHANNEL = 34,
            STA_OUT_OF_LIMITS = 35,
            REQUESTED_BY_STA_LEAVING = 36,
            REQUESTED_BY_STA_REJECT_MECHANISM = 37,
            REQUESTED_BY_STA_REJECT_SETUP = 38,
            REQUESTED_BY_STA_TIMEOUT = 39,
            PEER_STA_NOT_SUPPORT_CIPHER = 45
        };

        struct CapabilityInformation {
            unsigned int _ess:1;
            unsigned int _ibss:1;
            unsigned int _cf_poll:1;
            unsigned int _cf_poll_req:1;
            unsigned int _privacy:1;
            unsigned int _short_preamble:1;
            unsigned int _pbcc:1;
            unsigned int _channel_agility:1;
            unsigned int _spectrum_mgmt:1;
            unsigned int _qos:1;
            unsigned int _sst:1;
            unsigned int _apsd:1;
            unsigned int _reserved:1;
            unsigned int _dsss_ofdm:1;
            unsigned int _delayed_block_ack:1;
            unsigned int _immediate_block_ack:1;

            /**
             * \brief Getter for the ess flag.
             *
             * \return Bool indicating the flag's value.
             */
            inline bool ess() const { return this->_ess; }

            /**
             * \brief Getter for the ibss flag.
             *
             * \return Bool indicating the flag's value.
             */
            inline bool ibss() const { return this->_ibss; }

            /**
             * \brief Getter for the cf_poll flag.
             *
             * \return Bool indicating the flag's value.
             */
            inline bool cf_poll() const { return this->_cf_poll; }

            /**
             * \brief Getter for the cf_poll_req flag.
             *
             * \return Bool indicating the flag's value.
             */
            inline bool cf_poll_req() const { return this->_cf_poll_req; }

            /**
             * \brief Getter for the privacy flag.
             *
             * \return Bool indicating the flag's value.
             */
            inline bool privacy() const { return this->_privacy; }

            /**
             * \brief Getter for the short_preamble flag.
             *
             * \return Bool indicating the flag's value.
             */
            inline bool short_preamble() const { return this->_short_preamble; }

            /**
             * \brief Getter for the pbcc flag.
             *
             * \return Bool indicating the flag's value.
             */
            inline bool pbcc() const { return this->_pbcc; }

            /**
             * \brief Getter for the channel_agility flag.
             *
             * \return Bool indicating the flag's value.
             */
            inline bool channel_agility() const { return this->_channel_agility; }

            /**
             * \brief Getter for the spectrum_mgmt flag.
             *
             * \return Bool indicating the flag's value.
             */
            inline bool spectrum_mgmt() const { return this->_spectrum_mgmt; }

            /**
             * \brief Getter for the qos flag.
             *
             * \return Bool indicating the flag's value.
             */
            inline bool qos() const { return this->_qos; }

            /**
             * \brief Getter for the sst flag.
             *
             * \return Bool indicating the flag's value.
             */
            inline bool sst() const { return this->_sst; }

            /**
             * \brief Getter for the apsd flag.
             *
             * \return Bool indicating the flag's value.
             */
            inline bool apsd() const { return this->_apsd; }

            /**
             * \brief Getter for the reserved flag.
             *
             * \return Bool indicating the flag's value.
             */
            inline bool reserved() const { return this->_reserved; }

            /**
             * \brief Getter for the dsss_ofdm flag.
             *
             * \return Bool indicating the flag's value.
             */
            inline bool dsss_ofdm() const { return this->_dsss_ofdm; }

            /**
             * \brief Getter for the delayed_block_ack flag.
             *
             * \return Bool indicating the flag's value.
             */
            inline bool delayed_block_ack() const { return this->_delayed_block_ack; }

            /**
             * \brief Getter for the immediate_block_ack flag.
             *
             * \return Bool indicating the flag's value.
             */
            inline bool immediate_block_ack() const { return this->_immediate_block_ack; }

            /**
             * \brief Setter for the ess flag.
             *
             * \param new_value bool indicating the flag's new value.
             */
            void ess(bool new_value) { this->_ess = new_value; }

            /**
             * \brief Setter for the ibss flag.
             *
             * \param new_value bool indicating the flag's new value.
             */
            void ibss(bool new_value) { this->_ibss = new_value; }

            /**
             * \brief Setter for the cf_poll flag.
             *
             * \param new_value bool indicating the flag's new value.
             */
            void cf_poll(bool new_value) { this->_cf_poll = new_value; }

            /**
             * \brief Setter for the cf_poll_req flag.
             *
             * \param new_value bool indicating the flag's new value.
             */
            void cf_poll_req(bool new_value) { this->_cf_poll_req = new_value; }

            /**
             * \brief Setter for the privacy flag.
             *
             * \param new_value bool indicating the flag's new value.
             */
            void privacy(bool new_value) { this->_privacy = new_value; }

            /**
             * \brief Setter for the short_preamble flag.
             *
             * \param new_value bool indicating the flag's new value.
             */
            void short_preamble(bool new_value) { this->_short_preamble = new_value; }

            /**
             * \brief Setter for the pbcc flag.
             *
             * \param new_value bool indicating the flag's new value.
             */
            void pbcc(bool new_value) { this->_pbcc = new_value; }

            /**
             * \brief Setter for the channel_agility flag.
             *
             * \param new_value bool indicating the flag's new value.
             */
            void channel_agility(bool new_value) { this->_channel_agility = new_value; }

            /**
             * \brief Setter for the spectrum_mgmt flag.
             *
             * \param new_value bool indicating the flag's new value.
             */
            void spectrum_mgmt(bool new_value) { this->_spectrum_mgmt = new_value; }

            /**
             * \brief Setter for the qos flag.
             *
             * \param new_value bool indicating the flag's new value.
             */
            void qos(bool new_value) { this->_qos = new_value; }

            /**
             * \brief Setter for the sst flag.
             *
             * \param new_value bool indicating the flag's new value.
             */
            void sst(bool new_value) { this->_sst = new_value; }

            /**
             * \brief Setter for the apsd flag.
             *
             * \param new_value bool indicating the flag's new value.
             */
            void apsd(bool new_value) { this->_apsd = new_value; }

            /**
             * \brief Setter for the reserved flag.
             *
             * \param new_value bool indicating the flag's new value.
             */
            void reserved(bool new_value) { this->_reserved = new_value; }

            /**
             * \brief Setter for the dsss_ofdm flag.
             *
             * \param new_value bool indicating the flag's new value.
             */
            void dsss_ofdm(bool new_value) { this->_dsss_ofdm = new_value; }

            /**
             * \brief Setter for the delayed_block_ack flag.
             *
             * \param new_value bool indicating the flag's new value.
             */
            void delayed_block_ack(bool new_value) { this->_delayed_block_ack = new_value; }

            /**
             * \brief Setter for the immediate_block_ack flag.
             *
             * \param new_value bool indicating the flag's new value.
             */
            void immediate_block_ack(bool new_value) { this->_immediate_block_ack = new_value; }

        } __attribute__((__packed__));

        /**
         * \brief Getter for the second address.
         *
         * \return The second address as a constant uint8_t pointer.
         */
        inline const uint8_t* addr2() const { return this->_ext_header.addr2; }

        /**
         * \brief Getter for the third address.
         *
         * \return The third address as a constant uint8_t pointer.
         */
        inline const uint8_t* addr3() const { return this->_ext_header.addr3; }

        /**
         * \brief Getter for the fragment number.
         *
         * \return The fragment number as an uint8_t.
         */
        inline uint8_t frag_num() const { return this->_ext_header.seq_control.frag_number; }

        /**
         * \brief Getter for the sequence number.
         *
         * \return The sequence number as an uint16_t.
         */
        inline uint16_t seq_num() const { return this->_ext_header.seq_control.seq_number; }

        /**
         * \brief Getter for the fourth address.
         *
         * \return The fourth address as a constant uint8_t pointer.
         */
        inline const uint8_t* addr4() const { return this->_addr4; }

        /**
         * \brief Setter for the second address.
         *
         * \param new_addr2 const uint8_t array of 6 bytes containing the new second's address.
         */
        void addr2(const uint8_t* new_addr2);

        /**
         * \brief Setter for the third address.
         *
         * \param new_addr3 const uint8_t array of 6 bytes containing the new third address.
         */
        void addr3(const uint8_t* new_addr3);

        /**
         * \brief Setter for the fragment number.
         *
         * \param new_frag_num uint8_t with the new fragment number.
         */
        void frag_num(uint8_t new_frag_num);

        /**
         * \brief Setter for the sequence number.
         *
         * \param new_seq_num uint16_t with the new sequence number.
         */
        void seq_num(uint16_t new_seq_num);

        /**
         * \brief Setter for the fourth address.
         *
         * \param new_addr4 const uint8_t array of 6 bytes containing the new fourth address.
         */
        void addr4(const uint8_t* new_addr4);

        /**
         * \brief Returns the 802.11 frame's header length.
         *
         * \return An uint32_t with the header's size.
         * \sa PDU::header_size()
         */
        uint32_t header_size() const;
    protected:
        struct ExtendedHeader {
            uint8_t addr2[6];
            uint8_t addr3[6];
            struct {
            #if __BYTE_ORDER == __LITTLE_ENDIAN
                unsigned int frag_number:4;
                unsigned int seq_number:12;
            #elif __BYTE_ORDER == __BIG_ENDIAN
                unsigned int seq_number:12;
                unsigned int frag_number:4;
            #endif
            } __attribute__((__packed__)) seq_control;
        } __attribute__((__packed__));

        /**
         * \brief Constructor which creates a Dot11ManagementFrame object from a buffer and adds all identifiable
         * PDUs found in the buffer as children of this one.
         * \param buffer The buffer from which this PDU will be constructed.
         * \param total_sz The total size of the buffer.
         */
        Dot11ManagementFrame(const uint8_t *dst_hw_addr = 0, const uint8_t *src_hw_addr = 0);
        Dot11ManagementFrame(const std::string &iface, const uint8_t *dst_hw_addr, const uint8_t *src_hw_addr) throw (std::runtime_error);
        Dot11ManagementFrame(const uint8_t *buffer, uint32_t total_sz);
        Dot11ManagementFrame(const Dot11ManagementFrame &other);

        void ssid(const std::string &new_ssid);
        void rates(const std::list<float> &new_rates);
        void channel(uint8_t new_channel);
        void rsn_information(const RSNInformation& info);
        void supported_rates(const std::list<float> &new_rates);
        void extended_supported_rates(const std::list<float> &new_rates);
        void qos_capabilities(uint8_t new_qos_capabilities);
        void power_capabilities(uint8_t min_power, uint8_t max_power);
        void supported_channels(const std::list<std::pair<uint8_t, uint8_t> > &new_channels);
        void edca_parameter_set(uint32_t ac_be, uint32_t ac_bk, uint32_t ac_vi, uint32_t ac_vo);
        void request_information(const std::list<uint8_t> elements);
        void fh_parameter_set(uint16_t dwell_time, uint8_t hop_set, uint8_t hop_pattern, uint8_t hop_index);
        void ds_parameter_set(uint8_t current_channel);
        void cf_parameter_set(uint8_t cfp_count, uint8_t cfp_period, uint16_t cfp_max_duration, uint16_t cfp_dur_remaining);
        void ibss_parameter_set(uint16_t atim_window);
        void ibss_dfs(const uint8_t* dfs_owner, uint8_t recovery_interval, const std::vector<std::pair<uint8_t, uint8_t> >& channel_map);
        void country(const std::vector<uint8_t*>& countries, const std::vector<uint8_t>& first_channels, const std::vector<uint8_t>& number_channels, const std::vector<uint8_t>& max_power);
        void fh_parameters(uint8_t prime_radix, uint8_t number_channels);
        void fh_pattern_table(uint8_t flag, uint8_t number_of_sets, uint8_t modulus, uint8_t offset, const std::vector<uint8_t>& random_table);
        void power_constraint(uint8_t local_power_constraint);
        void channel_switch(uint8_t switch_mode, uint8_t new_channel, uint8_t switch_count);
        void quiet(uint8_t quiet_count, uint8_t quiet_period, uint16_t quiet_duration, uint16_t quiet_offset);
        void tpc_report(uint8_t transmit_power, uint8_t link_margin);


        uint32_t write_ext_header(uint8_t *buffer, uint32_t total_sz);
        void copy_ext_header(const Dot11ManagementFrame *other);

    private:
        ExtendedHeader _ext_header;
        uint8_t _addr4[6];

    };

    /**
     * \brief Class representing a Beacon in the IEEE 802.11 Protocol.
     *
     */
    class Dot11Beacon : public Dot11ManagementFrame {

    public:

        /**
         * \brief Default constructor for the beacon frame.
         * \param dst_hw_addr uint8_t array of 6 bytes containing the destination's MAC(optional).
         * \param src_hw_addr uint8_t array of 6 bytes containing the source's MAC(optional).
         */
        Dot11Beacon(const uint8_t* dst_hw_addr = 0, const uint8_t* src_hw_addr = 0);

        /**
         * \brief Constructor for creating a 802.11 Beacon.
         *
         * Constructor that builds a 802.11 Beacon taking the interface name,
         * destination's and source's MAC.
         *
         * \param iface string containing the interface's name from where to send the packet.
         * \param dst_hw_addr uint8_t array of 6 bytes containing the destination's MAC(optional).
         * \param src_hw_addr uint8_t array of 6 bytes containing the source's MAC(optional).
         */
        Dot11Beacon(const std::string& iface, const uint8_t* dst_hw_addr = 0, const uint8_t* src_hw_addr = 0) throw (std::runtime_error);

        /**
         * \brief Constructor which creates a Dot11Beacon object from a buffer and adds
         * all identifiable PDUs found in the buffer as children of this one.
         *
         * \param buffer The buffer from which this PDU will be constructed.
         * \param total_sz The total size of the buffer.
         */
        Dot11Beacon(const uint8_t *buffer, uint32_t total_sz);

        /**
         * \brief Copy constructor.
         */
        Dot11Beacon(const Dot11Beacon &other);

        /**
         * \brief Copy assignment operator.
         */
        Dot11Beacon &operator= (const Dot11Beacon &other);

        /**
         * \brief Getter for the timestamp field.
         *
         * \return Timestamp value in an uint64_t.
         */
        inline uint64_t timestamp() const { return this->_body.timestamp; }

        /**
         * \brief Getter for the interval field.
         *
         * \return Timestamp value in an uint16_t.
         */
        inline uint16_t interval() const { return Utils::net_to_host_s(this->_body.interval); }

        /**
         * \brief Getter for the Capabilities Information.
         *
         * \return CapabilityInformation Structure in a CapabilityInformation&.
         */
        inline const CapabilityInformation& capabilities() const { return this->_body.capability;}

        /**
         * \brief Getter for the Capabilities Information.
         *
         * \return CapabilityInformation Structure in a CapabilityInformation&.
         */
        inline CapabilityInformation& capabilities() { return this->_body.capability;}

        /**
         * \brief Setter for the timestamp field.
         *
         * \param new_timestamp uint64_t with the timestamp to set.
         */
        void timestamp(uint64_t new_timestamp);

        /**
         * \brief Setter for the interval field.
         *
         * \param new_interval uint16_t with the interval to set.
         */
        void interval(uint16_t new_interval);

        /**
         * \brief Helper method to set the essid.
         * \param new_essid The essid to be set.
         */
        void essid(const std::string &new_essid);

        /**
         * \brief Helper method to set the supported rates.
         * \param new_rates A list of rates to be set.
         */
        void rates(const std::list<float> &new_rates);

        /**
         * \brief Helper method to set the current channel.
         * \param new_channel The new channel to be set.
         */
        void channel(uint8_t new_channel);

        /**
         * \brief Helper method to set the RSN information option.
         * \param info The RSNInformation structure to be set.
         */
        void rsn_information(const RSNInformation& info);

        /**
         * \brief Helper method to search for the ESSID of this beacon.
         *
         * This method returns the essid of this beacon, or an empty
         * string if no essid has been set.
         */
        std::string essid() const;

        /**
         * \brief Helper method to search for the RSN information of this beacon.
         *
         * This method fills the RSN information structure of this beacon.
         * \param rsn A pointer in which the RSN information will be stored.
         * \return True if the RSNInformation option has been set.
         */
        bool rsn_information(RSNInformation *rsn);

        /**
         * \brief Returns the frame's header length.
         *
         * \return An uint32_t with the header's size.
         * \sa PDU::header_size()
         */
        uint32_t header_size() const;
        
        /**
         * \brief Clones this PDU.
         * 
         * \sa PDU::clone_pdu
         */
        PDU *clone_pdu() const;
        
        /**
         * \brief Getter for the PDU's type.
         * \sa PDU::pdu_type
         */
        PDUType pdu_type() const { return PDU::DOT11_BEACON; }
    private:
        struct BeaconBody {
            uint64_t timestamp;
            uint16_t interval;
            CapabilityInformation capability;
        } __attribute__((__packed__));

        void copy_fields(const Dot11Beacon *other);
        uint32_t write_fixed_parameters(uint8_t *buffer, uint32_t total_sz);

        BeaconBody _body;
    };

    /**
     * \brief Class representing a Disassociation frame in the IEEE 802.11 Protocol.
     *
     */
    class Dot11Disassoc : public Dot11ManagementFrame {

    public:

        /**
         * \brief Default constructor for the Disassociation frame.
         *
         */
        Dot11Disassoc();

        /**
         * \brief Constructor for creating a 802.11 Disassociation.
         *
         * Constructor that builds a 802.11 Disassociation taking the interface name,
         * destination's and source's MAC.
         *
         * \param iface string containing the interface's name from where to send the packet.
         * \param dst_hw_addr uint8_t array of 6 bytes containing the destination's MAC(optional).
         * \param src_hw_addr uint8_t array of 6 bytes containing the source's MAC(optional).
         */
        Dot11Disassoc(const std::string& iface, const uint8_t* dst_hw_addr = 0, const uint8_t* src_hw_addr = 0) throw (std::runtime_error);

        /**
         * \brief Copy constructor.
         */
        Dot11Disassoc(const Dot11Disassoc &other);

        /**
         * \brief Copy assignment operator.
         */
        Dot11Disassoc &operator= (const Dot11Disassoc &other);

        /**
         * \brief Getter for the reason code.
         *
         * \return uint16_t with the reason code.
         */
        inline uint16_t reason_code() const { return this->_body.reason_code; }

        /**
         * \brief Setter for the reason code.
         *
         * \param new_reason_code uint16_t with the new reason code.
         */
        void reason_code(uint16_t new_reason_code);

        /**
         * \brief Returns the frame's header length.
         *
         * \return An uint32_t with the header's size.
         * \sa PDU::header_size()
         */
        uint32_t header_size() const;
        
        /**
         * \brief Clones this PDU.
         * 
         * \sa PDU::clone_pdu
         */
        PDU *clone_pdu() const;
    private:
        struct DisassocBody {
            uint16_t reason_code;
        };

        void copy_fields(const Dot11Disassoc *other);
        uint32_t write_fixed_parameters(uint8_t *buffer, uint32_t total_sz);


        DisassocBody _body;
    };

    /**
     * \brief Class representing an Association Request frame in the IEEE 802.11 Protocol.
     *
     */
    class Dot11AssocRequest : public Dot11ManagementFrame {

    public:

        /**
         * \brief Default constructor for the Association Request frame.
         *
         */
        Dot11AssocRequest();

        /**
         * \brief Constructor for creating a 802.11 Association Request.
         *
         * Constructor that builds a 802.11 Association Request taking the interface name,
         * destination's and source's MAC.
         *
         * \param iface string containing the interface's name from where to send the packet.
         * \param dst_hw_addr uint8_t array of 6 bytes containing the destination's MAC(optional).
         * \param src_hw_addr uint8_t array of 6 bytes containing the source's MAC(optional).
         */
        Dot11AssocRequest(const std::string& iface, const uint8_t* dst_hw_addr = 0, const uint8_t* src_hw_addr = 0) throw (std::runtime_error);

        /**
         * \brief Constructor which creates a Dot11AssocRequest object from a
         * buffer and adds all identifiable PDUs found in the buffer as children of this one.
         *
         * \param buffer The buffer from which this PDU will be constructed.
         * \param total_sz The total size of the buffer.
         */
        Dot11AssocRequest(const uint8_t *buffer, uint32_t total_sz);

        /**
         * \brief Copy constructor.
         */
        Dot11AssocRequest(const Dot11AssocRequest &other);

        /**
         * \brief Copy assignment operator.
         */
        Dot11AssocRequest &operator= (const Dot11AssocRequest &other);

        /**
         * \brief Getter for the Capabilities Information.
         *
         * \return CapabilityInformation Structure in a CapabilityInformation&.
         */
        inline const CapabilityInformation& capabilities() const { return this->_body.capability;}

        /**
         * \brief Getter for the Capabilities Information.
         *
         * \return CapabilityInformation Structure in a CapabilityInformation&.
         */
        inline CapabilityInformation& capabilities() { return this->_body.capability;}

        /**
         * \brief Getter for the listen interval.
         *
         * \return The listen interval in an uint16_t.
         */
        inline uint16_t listen_interval() const { return this->_body.listen_interval; }

        /**
         * \brief Setter for the listen interval.
         *
         * \param new_listen_interval uint16_t with the new listen interval.
         */
        void listen_interval(uint16_t new_listen_interval);

        /**
         * \brief Helper method to set the essid.
         *
         * \param new_ssid The ssid to be set.
         */
        void ssid(const std::string &new_ssid);

        /**
         * \brief Helper method to set the supported rates.
         *
         * \param new_rates A list of rates to be set.
         */
        void supported_rates(const std::list<float> &new_rates);

        /**
         * \brief Helper method to set the extended supported rates.
         *
         * \param new_rates A list of rates to be set.
         */
        void extended_supported_rates(const std::list<float> &new_rates);

        /**
         * \brief Helper method to set the power capabilities.
         *
         * \param min_power uint8_t indicating the minimum transmiting power capability.
         * \param max_power uint8_t indicating the maximum transmiting power capability.
         */
        void power_capabilities(uint8_t min_power, uint8_t max_power);

        /**
         * \brief Helper method to set the supported channels.
         *
         * \param new_channels A list of channels to be set.
         */
        void supported_channels(const std::list<std::pair<uint8_t, uint8_t> > &new_channels);

        /**
         * \brief Helper method to set the RSN information option.
         *
         * \param info The RSNInformation structure to be set.
         */
        void rsn_information(const RSNInformation& info);

        /**
         * \brief Helper method to set the QoS capabilities.
         *
         * \param new_qos_capabilities uint8_t with the capabilities.
         */
        void qos_capabilities(uint8_t new_qos_capabilities);

        /**
         * \brief Returns the frame's header length.
         *
         * \return An uint32_t with the header's size.
         * \sa PDU::header_size()
         */
        uint32_t header_size() const;
        
        /**
         * \brief Clones this PDU.
         * 
         * \sa PDU::clone_pdu
         */
        PDU *clone_pdu() const;
    private:
        struct AssocReqBody {
            CapabilityInformation capability;
            uint16_t listen_interval;
        };

        void copy_fields(const Dot11AssocRequest *other);
        uint32_t write_fixed_parameters(uint8_t *buffer, uint32_t total_sz);

        AssocReqBody _body;
    };

    /**
     * \brief Class representing an Association Response frame in the IEEE 802.11 Protocol.
     *
     */
    class Dot11AssocResponse : public Dot11ManagementFrame {

    public:

        /**
         * \brief Default constructor for the Association Response frame.
         *
         */
        Dot11AssocResponse();

        /**
         * \brief Constructor for creating a 802.11 Association Response.
         *
         * Constructor that builds a 802.11 Association Response taking the interface name,
         * destination's and source's MAC.
         *
         * \param iface string containing the interface's name from where to send the packet.
         * \param dst_hw_addr uint8_t array of 6 bytes containing the destination's MAC(optional).
         * \param src_hw_addr uint8_t array of 6 bytes containing the source's MAC(optional).
         */
        Dot11AssocResponse(const std::string& iface, const uint8_t* dst_hw_addr = 0, const uint8_t* src_hw_addr = 0) throw (std::runtime_error);

        /**
         * \brief Constructor which creates a Dot11AssocResponse object from a
         * buffer and adds all identifiable PDUs found in the buffer as children of this one.
         *
         * \param buffer The buffer from which this PDU will be constructed.
         * \param total_sz The total size of the buffer.
         */
        Dot11AssocResponse(const uint8_t *buffer, uint32_t total_sz);

        /**
         * \brief Copy constructor.
         */
        Dot11AssocResponse(const Dot11AssocResponse &other);

        /**
         * \brief Copy assignment operator
         */
        Dot11AssocResponse &operator= (const Dot11AssocResponse &other);

        /**
         * \brief Getter for the Capabilities Information.
         *
         * \return CapabilityInformation Structure in a CapabilityInformation&.
         */
        inline const CapabilityInformation& capabilities() const { return this->_body.capability;}

        /**
         * \brief Getter for the Capabilities Information.
         *
         * \return CapabilityInformation Structure in a CapabilityInformation&.
         */
        inline CapabilityInformation& capabilities() { return this->_body.capability;}

        /**
         * \brief Getter for the status code.
         *
         * \return The status code in an uint16_t.
         */
        inline uint16_t status_code() const { return this->_body.status_code; }

        /**
         * \brief Getter for the AID field.
         *
         * \return The AID field value in an uint16_t.
         */
        inline uint16_t aid() const { return this->_body.aid; }

        /**
         * \brief Setter for the status code.
         *
         * \param new_status_code uint16_t with the new status code.
         */
        void status_code(uint16_t new_status_code);

        /**
         * \brief Setter for the AID field.
         *
         * \param new_aid uint16_t with the new AID value.
         */
        void aid(uint16_t new_aid);

        /**
         * \brief Helper method to set the supported rates.
         *
         * \param new_rates A list of rates to be set.
         */
        void supported_rates(const std::list<float> &new_rates);

        /**
         * \brief Helper method to set the extended supported rates.
         *
         * \param new_rates A list of rates to be set.
         */
        void extended_supported_rates(const std::list<float> &new_rates);

        /**
         * \brief Helper method to set the EDCA Parameter Set.
         *
         * \param ac_be uint32_t with the value of the ac_be field.
         * \param ac_bk uint32_t with the value of the ac_bk field.
         * \param ac_vi uint32_t with the value of the ac_vi field.
         * \param ac_vo uint32_t with the value of the ac_vo field.
         */
        void edca_parameter_set(uint32_t ac_be, uint32_t ac_bk, uint32_t ac_vi, uint32_t ac_vo);

        /**
         * \brief Returns the frame's header length.
         *
         * \return An uint32_t with the header's size.
         * \sa PDU::header_size()
         */
        uint32_t header_size() const;
        
        /**
         * \brief Clones this PDU.
         * 
         * \sa PDU::clone_pdu
         */
        PDU *clone_pdu() const;
    private:
        struct AssocRespBody {
            CapabilityInformation capability;
            uint16_t status_code;
            uint16_t aid;
        };

        void copy_fields(const Dot11AssocResponse *other);
        uint32_t write_fixed_parameters(uint8_t *buffer, uint32_t total_sz);

        AssocRespBody _body;
    };

    class Dot11Data : public Dot11 {
    public:
        /**
         * \brief Constructor which creates a Dot11Data object from a buffer and adds all identifiable
         * PDUs found in the buffer as children of this one.
         * \param buffer The buffer from which this PDU will be constructed.
         * \param total_sz The total size of the buffer.
         */
        Dot11Data(uint32_t iface_index, const uint8_t *dst_hw_addr = 0, const uint8_t *src_hw_addr = 0, PDU* child = 0);
        Dot11Data(const uint8_t *dst_hw_addr = 0, const uint8_t *src_hw_addr = 0, PDU* child = 0);
        Dot11Data(const std::string &iface, const uint8_t *dst_hw_addr, const uint8_t *src_hw_addr, PDU* child = 0) throw (std::runtime_error);
        Dot11Data(const uint8_t *buffer, uint32_t total_sz);
        /**
         * \brief Getter for the second address.
         *
         * \return The second address as a constant uint8_t pointer.
         */
        inline const uint8_t* addr2() const { return this->_ext_header.addr2; }

        /**
         * \brief Getter for the third address.
         *
         * \return The third address as a constant uint8_t pointer.
         */
        inline const uint8_t* addr3() const { return this->_ext_header.addr3; }

        /**
         * \brief Getter for the fragment number.
         *
         * \return The fragment number as an uint8_t.
         */
        inline uint8_t frag_num() const { return this->_ext_header.seq_control.frag_number; }

        /**
         * \brief Getter for the sequence number.
         *
         * \return The sequence number as an uint16_t.
         */
        inline uint16_t seq_num() const { return this->_ext_header.seq_control.seq_number; }

        /**
         * \brief Getter for the fourth address.
         *
         * \return The fourth address as a constant uint8_t pointer.
         */
        inline const uint8_t* addr4() const { return this->_addr4; }

        /**
         * \brief Setter for the second address.
         *
         * \param new_addr2 const uint8_t array of 6 bytes containing the new second's address.
         */
        void addr2(const uint8_t* new_addr2);

        /**
         * \brief Setter for the third address.
         *
         * \param new_addr3 const uint8_t array of 6 bytes containing the new third address.
         */
        void addr3(const uint8_t* new_addr3);

        /**
         * \brief Setter for the fragment number.
         *
         * \param new_frag_num uint8_t with the new fragment number.
         */
        void frag_num(uint8_t new_frag_num);

        /**
         * \brief Setter for the sequence number.
         *
         * \param new_seq_num uint16_t with the new sequence number.
         */
        void seq_num(uint16_t new_seq_num);

        /**
         * \brief Setter for the fourth address.
         *
         * \param new_addr4 const uint8_t array of 6 bytes containing the new fourth address.
         */
        void addr4(const uint8_t* new_addr4);

        /**
         * \brief Returns the 802.11 frame's header length.
         *
         * \return An uint32_t with the header's size.
         * \sa PDU::header_size()
         */
        uint32_t header_size() const;

        /**
         * \brief Getter for the PDU's type.
         * \sa PDU::pdu_type
         */
        PDUType pdu_type() const { return PDU::DOT11_DATA; }
        
        /**
         * \brief Clones this PDU.
         * 
         * \sa PDU::clone_pdu
         */
        PDU *clone_pdu() const;
    protected:
        struct ExtendedHeader {
            uint8_t addr2[6];
            uint8_t addr3[6];
            struct {
            #if __BYTE_ORDER == __LITTLE_ENDIAN
                unsigned int seq_number:12;
                unsigned int frag_number:4;
            #elif __BYTE_ORDER == __BIG_ENDIAN
                unsigned int frag_number:4;
                unsigned int seq_number:12;
            #endif
            } __attribute__((__packed__)) seq_control;
        } __attribute__((__packed__));

        uint32_t write_ext_header(uint8_t *buffer, uint32_t total_sz);
        void copy_ext_header(const Dot11Data *other);

    private:
        ExtendedHeader _ext_header;
        uint8_t _addr4[6];
    };

<<<<<<< HEAD
    /**
     * \brief Class representing an Probe Request frame in the IEEE 802.11 Protocol.
     *
     */
    class Dot11ProbeRequest : public Dot11ManagementFrame {

    public:

        /**
         * \brief Default constructor for the Probe Request frame.
         *
         */
        Dot11ProbeRequest();

        /**
         * \brief Constructor for creating a 802.11 Probe Request.
         *
         * Constructor that builds a 802.11 Probe Request taking the interface name,
         * destination's and source's MAC.
         *
         * \param iface string containing the interface's name from where to send the packet.
         * \param dst_hw_addr uint8_t array of 6 bytes containing the destination's MAC(optional).
         * \param src_hw_addr uint8_t array of 6 bytes containing the source's MAC(optional).
         */
        Dot11ProbeRequest(const std::string& iface, const uint8_t* dst_hw_addr = 0, const uint8_t* src_hw_addr = 0) throw (std::runtime_error);

        /**
         * \brief Constructor which creates a Dot11ProbeRequest object from a
         * buffer and adds all identifiable PDUs found in the buffer as children of this one.
         *
         * \param buffer The buffer from which this PDU will be constructed.
         * \param total_sz The total size of the buffer.
         */
        Dot11ProbeRequest(const uint8_t *buffer, uint32_t total_sz);

        /**
         * \brief Helper method to set the essid.
         *
         * \param new_ssid The ssid to be set.
         */
        void ssid(const std::string &new_ssid);

        /**
         * \brief Helper method to set the supported rates.
         *
         * \param new_rates A list of rates to be set.
         */
        void supported_rates(const std::list<float> &new_rates);

        /**
         * \brief Helper method to set the extended supported rates.
         *
         * \param new_rates A list of rates to be set.
         */
        void extended_supported_rates(const std::list<float> &new_rates);

        /**
         * \brief Helper method to set the Request Information element.
         *
         * \param elements A list of elements.
         */
        void request_information(const std::list<uint8_t> elements);

        /**
         * \brief Clones this PDU.
         *
         * \sa PDU::clone_pdu()
         */
        PDU* clone_pdu() const;

    };

    /**
     * \brief Class representing an Probe Response frame in the IEEE 802.11 Protocol.
     *
     */
    class Dot11ProbeResponse : public Dot11ManagementFrame {

    public:

        /**
         * \brief Getter for the timestamp field.
         *
         * \return Timestamp value in an uint64_t.
         */
        inline uint64_t timestamp() const { return this->_body.timestamp; }

        /**
         * \brief Getter for the interval field.
         *
         * \return Timestamp value in an uint16_t.
         */
        inline uint16_t interval() const { return Utils::net_to_host_s(this->_body.interval); }

        /**
         * \brief Getter for the Capabilities Information.
         *
         * \return CapabilityInformation Structure in a CapabilityInformation&.
         */
        inline const CapabilityInformation& capabilities() const { return this->_body.capability;}

        /**
         * \brief Getter for the Capabilities Information.
         *
         * \return CapabilityInformation Structure in a CapabilityInformation&.
         */
        inline CapabilityInformation& capabilities() { return this->_body.capability;}

        /**
         * \brief Setter for the timestamp field.
         *
         * \param new_timestamp uint64_t with the timestamp to set.
         */
        void timestamp(uint64_t new_timestamp);

        /**
         * \brief Setter for the interval field.
         *
         * \param new_interval uint16_t with the interval to set.
         */
        void interval(uint16_t new_interval);

    protected:

    private:
        struct ProbeResp {
            uint64_t timestamp;
            uint16_t interval;
            CapabilityInformation capability;
        };

        ProbeResp _body;

    };

    class Dot11QoSData : public Dot11DataFrame {
=======
    class Dot11QoSData : public Dot11Data {
>>>>>>> f30f4046

    public:

        /**
         * \brief Constructor for creating a 802.11 QoS Data PDU
         *
         * Constructor that builds a 802.11 QoS Data PDU taking the destination's and source's MAC.
         *
         * \param dst_hw_addr uint8_t array of 6 bytes containing the destination's MAC(optional).
         * \param src_hw_addr uint8_t array of 6 bytes containing the source's MAC(optional).
         * \param child PDU* with the PDU contained by the 802.11 PDU (optional).
         */
        Dot11QoSData(const uint8_t* dst_hw_addr = 0, const uint8_t* src_hw_addr = 0, PDU* child = 0);

        /**
         * \brief Constructor for creating a 802.11 QoS Data PDU
         *
         * Constructor that builds a 802.11 QoS Data PDU taking the interface name,
         * destination's and source's MAC.
         *
         * \param iface string containing the interface's name from where to send the packet.
         * \param dst_hw_addr uint8_t array of 6 bytes containing the destination's MAC(optional).
         * \param src_hw_addr uint8_t array of 6 bytes containing the source's MAC(optional).
         * \param child PDU* with the PDU contained by the 802.11 PDU (optional).
         */
        Dot11QoSData(const std::string& iface, const uint8_t* dst_hw_addr = 0, const uint8_t* src_hw_addr = 0, PDU* child = 0) throw (std::runtime_error);

        /**
         * \brief Constructor for creating an 802.11 QoS Data PDU
         *
         * Constructor that builds an 802.11 QoS Data PDU taking the interface index,
         * destination's and source's MAC.
         *
         * \param iface_index const uint32_t with the interface's index from where to send the packet.
         * \param dst_hw_addr uint8_t array of 6 bytes containing the destination's MAC(optional).
         * \param src_hw_addr uint8_t array of 6 bytes containing the source's MAC(optional).
         * \param child PDU* with the PDU contained by the 802.11 PDU (optional).
         */
        Dot11QoSData(uint32_t iface_index, const uint8_t* dst_hw_addr = 0, const uint8_t* src_hw_addr = 0, PDU* child = 0);

        /**
         * \brief Constructor which creates an 802.11 QoS Data object from a buffer and adds all identifiable
         * PDUs found in the buffer as children of this one.
         * \param buffer The buffer from which this PDU will be constructed.
         * \param total_sz The total size of the buffer.
         */
        Dot11QoSData(const uint8_t *buffer, uint32_t total_sz);

        /**
         * \brief Copy constructor.
         */
        Dot11QoSData(const Dot11QoSData &other);

        /**
         * \brief Copy assignment operator.
         */
        Dot11QoSData &operator= (const Dot11QoSData &other);

        /**
         * \brief Getter for the qos_control field.
         *
         * \return The value of the qos_control field in an uint16_t.
         */
        inline uint16_t qos_control() const { return this->_qos_control; }

        /**
         * \brief Setter for the qos_control field.
         *
         * \param new_qos_control uint16_t with the value to the the qos_control field to.
         */
        void qos_control(uint16_t new_qos_control);

        /**
         * \brief Returns the frame's header length.
         *
         * \return An uint32_t with the header's size.
         * \sa PDU::header_size()
         */
        uint32_t header_size() const;
        
        /**
         * \brief Clones this PDU.
         * 
         * \sa PDU::clone_pdu
         */
        PDU *clone_pdu() const;
        
        /**
         * \brief Getter for the PDU's type.
         * \sa PDU::pdu_type
         */
        PDUType pdu_type() const { return PDU::DOT11_QOS_DATA; }
    private:
        void copy_fields(const Dot11QoSData *other);
        uint32_t write_fixed_parameters(uint8_t *buffer, uint32_t total_sz);


        uint16_t _qos_control;
    };

    /**
     * \brief Class that represents an 802.11 control frame.
     */
    class Dot11Control : public Dot11 {
    public:
        /**
         * \brief Constructor for creating a 802.11 control frame PDU
         *
         * Constructor that builds a 802.11 PDU taking the destination's and source's MAC.
         *
         * \param dst_addr uint8_t array of 6 bytes containing the destination's MAC(optional).
         * \param child PDU* with the PDU contained by the 802.11 PDU (optional).
         */
        Dot11Control(const uint8_t* dst_addr = 0, PDU* child = 0);

        /**
         * \brief Constructor for creating a 802.11 control frame PDU
         *
         * Constructor that builds a 802.11 PDU taking the interface name,
         * destination's and source's MAC.
         *
         * \param iface string containing the interface's name from where to send the packet.
         * \param dst_addr uint8_t array of 6 bytes containing the destination's MAC(optional).
         * \param child PDU* with the PDU contained by the 802.11 PDU (optional).
         */
        Dot11Control(const std::string& iface, const uint8_t* dst_addr = 0, PDU* child = 0) throw (std::runtime_error);

        /**
         * \brief Constructor for creating an 802.11 control frame PDU
         *
         * Constructor that builds an 802.11 PDU taking the interface index,
         * destination's and source's MAC.
         *
         * \param iface_index const uint32_t with the interface's index from where to send the packet.
         * \param dst_addr uint8_t array of 6 bytes containing the destination's MAC(optional).
         * \param child PDU* with the PDU contained by the 802.11 PDU (optional).
         */
        Dot11Control(uint32_t iface_index, const uint8_t* dst_addr = 0, PDU* child = 0);

        /**
         * \brief Constructor which creates an 802.11 control frame object from a buffer and
         * adds all identifiable PDUs found in the buffer as children of this one.
         * \param buffer The buffer from which this PDU will be constructed.
         * \param total_sz The total size of the buffer.
         */
        Dot11Control(const uint8_t *buffer, uint32_t total_sz);

        /**
         * \brief Getter for the PDU's type.
         * \sa PDU::pdu_type
         */
        PDUType pdu_type() const { return PDU::DOT11_CONTROL; }
    };

    /**
     * \brief Class that represents an abstraction of the 802.11 control frames
     * that contain a target address.
     */
    class Dot11ControlTA : public Dot11Control {
    protected:
        /**
         * \brief Constructor for creating a 802.11 control frame TA PDU
         *
         * Constructor that builds a 802.11 PDU taking the destination's and source's MAC.
         *
         * \param dst_addr uint8_t array of 6 bytes containing the destination's MAC(optional).
         * \param target_addr uint8_t array of 6 bytes containing the source's MAC(optional).
         * \param child PDU* with the PDU contained by the 802.11 PDU (optional).
         */
        Dot11ControlTA(const uint8_t* dst_addr = 0, const uint8_t* target_addr = 0, PDU* child = 0);

        /**
         * \brief Constructor for creating a 802.11 control frame TA PDU
         *
         * Constructor that builds a 802.11 PDU taking the interface name,
         * destination's and source's MAC.
         *
         * \param iface string containing the interface's name from where to send the packet.
         * \param dst_addr uint8_t array of 6 bytes containing the destination's MAC(optional).
         * \param target_addr uint8_t array of 6 bytes containing the source's MAC(optional).
         * \param child PDU* with the PDU contained by the 802.11 PDU (optional).
         */
        Dot11ControlTA(const std::string& iface, const uint8_t* dst_addr = 0, const uint8_t *target_addr = 0, PDU* child = 0) throw (std::runtime_error);

        /**
         * \brief Constructor for creating an 802.11 control frame TA PDU
         *
         * Constructor that builds an 802.11 PDU taking the interface index,
         * destination's and source's MAC.
         *
         * \param iface_index const uint32_t with the interface's index from where to send the packet.
         * \param dst_addr uint8_t array of 6 bytes containing the destination's MAC(optional).
         * \param target_addr uint8_t array of 6 bytes containing the source's MAC(optional).
         * \param child PDU* with the PDU contained by the 802.11 PDU (optional).
         */
        Dot11ControlTA(uint32_t iface_index, const uint8_t* dst_addr = 0, const uint8_t *target_addr = 0, PDU* child = 0);

        /**
         * \brief Constructor which creates an 802.11 control frame object from a buffer and
         * adds all identifiable PDUs found in the buffer as children of this one.
         * \param buffer The buffer from which this PDU will be constructed.
         * \param total_sz The total size of the buffer.
         */
        Dot11ControlTA(const uint8_t *buffer, uint32_t total_sz);

        /**
         * \brief Getter for the target address field.
         */
        inline const uint8_t* target_addr() const { return _taddr; }

        /**
         * \brief Setter for the target address field.
         * \param addr The new target address.
         */
        void target_addr(const uint8_t *addr);

        /**
         * \brief Returns the 802.11 frame's header length.
         *
         * \return An uint32_t with the header's size.
         * \sa PDU::header_size()
         */
        uint32_t header_size() const;
    protected:
        /**
         * \brief Getter for the control ta additional fields size.
         */
        uint32_t controlta_size() const { return sizeof(_taddr) + sizeof(ieee80211_header); }

        uint32_t write_ext_header(uint8_t *buffer, uint32_t total_sz);
    private:

        uint8_t _taddr[6];
    };

    class Dot11RTS : public Dot11ControlTA {
    public:
        /**
         * \brief Constructor for creating a 802.11 RTS frame PDU
         *
         * Constructor that builds a 802.11 PDU taking the destination's and source's MAC.
         *
         * \param dst_addr uint8_t array of 6 bytes containing the destination's MAC(optional).
         * \param target_addr uint8_t array of 6 bytes containing the source's MAC(optional).
         * \param child PDU* with the PDU contained by the 802.11 PDU (optional).
         */
        Dot11RTS(const uint8_t* dst_addr = 0, const uint8_t* target_addr = 0, PDU* child = 0);

        /**
         * \brief Constructor for creating a 802.11 RTS frame PDU
         *
         * Constructor that builds a 802.11 PDU taking the interface name,
         * destination's and source's MAC.
         *
         * \param iface string containing the interface's name from where to send the packet.
         * \param dst_addr uint8_t array of 6 bytes containing the destination's MAC(optional).
         * \param target_addr uint8_t array of 6 bytes containing the source's MAC(optional).
         * \param child PDU* with the PDU contained by the 802.11 PDU (optional).
         */
        Dot11RTS(const std::string& iface, const uint8_t* dst_addr = 0, const uint8_t *target_addr = 0, PDU* child = 0) throw (std::runtime_error);

        /**
         * \brief Constructor for creating an 802.11 RTS frame PDU
         *
         * Constructor that builds an 802.11 PDU taking the interface index,
         * destination's and source's MAC.
         *
         * \param iface_index const uint32_t with the interface's index from where to send the packet.
         * \param dst_addr uint8_t array of 6 bytes containing the destination's MAC(optional).
         * \param target_addr uint8_t array of 6 bytes containing the source's MAC(optional).
         * \param child PDU* with the PDU contained by the 802.11 PDU (optional).
         */
        Dot11RTS(uint32_t iface_index, const uint8_t* dst_hw_addr = 0, const uint8_t *target_addr = 0, PDU* child = 0);

        /**
         * \brief Constructor which creates an 802.11 RTS frame object from a buffer and
         * adds all identifiable PDUs found in the buffer as children of this one.
         * \param buffer The buffer from which this PDU will be constructed.
         * \param total_sz The total size of the buffer.
         */
        Dot11RTS(const uint8_t *buffer, uint32_t total_sz);
        
        /**
         * \brief Clones this PDU.
         * 
         * \sa PDU::clone_pdu
         */
        PDU *clone_pdu() const;
        
        /**
         * \brief Getter for the PDU's type.
         * \sa PDU::pdu_type
         */
        PDUType pdu_type() const { return PDU::DOT11_RTS; }
    };

    class Dot11PSPoll : public Dot11ControlTA {
    public:
        /**
         * \brief Constructor for creating a 802.11 PS-Poll frame PDU
         *
         * Constructor that builds a 802.11 PDU taking the destination's and source's MAC.
         *
         * \param dst_addr uint8_t array of 6 bytes containing the destination's MAC(optional).
         * \param target_addr uint8_t array of 6 bytes containing the source's MAC(optional).
         * \param child PDU* with the PDU contained by the 802.11 PDU (optional).
         */
        Dot11PSPoll(const uint8_t* dst_addr = 0, const uint8_t* target_addr = 0, PDU* child = 0);

        /**
         * \brief Constructor for creating a 802.11 PS-Poll frame PDU
         *
         * Constructor that builds a 802.11 PDU taking the interface name,
         * destination's and source's MAC.
         *
         * \param iface string containing the interface's name from where to send the packet.
         * \param dst_addr uint8_t array of 6 bytes containing the destination's MAC(optional).
         * \param target_addr uint8_t array of 6 bytes containing the source's MAC(optional).
         * \param child PDU* with the PDU contained by the 802.11 PDU (optional).
         */
        Dot11PSPoll(const std::string& iface, const uint8_t* dst_addr = 0, const uint8_t *target_addr = 0, PDU* child = 0) throw (std::runtime_error);

        /**
         * \brief Constructor for creating an 802.11 PS-Poll frame PDU
         *
         * Constructor that builds an 802.11 PDU taking the interface index,
         * destination's and source's MAC.
         *
         * \param iface_index const uint32_t with the interface's index from where to send the packet.
         * \param dst_addr uint8_t array of 6 bytes containing the destination's MAC(optional).
         * \param target_addr uint8_t array of 6 bytes containing the source's MAC(optional).
         * \param child PDU* with the PDU contained by the 802.11 PDU (optional).
         */
        Dot11PSPoll(uint32_t iface_index, const uint8_t* dst_addr, const uint8_t *target_addr, PDU* child);

        /**
         * \brief Constructor which creates an 802.11 PS-Poll frame object from a buffer and
         * adds all identifiable PDUs found in the buffer as children of this one.
         * \param buffer The buffer from which this PDU will be constructed.
         * \param total_sz The total size of the buffer.
         */
        Dot11PSPoll(const uint8_t *buffer, uint32_t total_sz);
        
        /**
         * \brief Clones this PDU.
         * 
         * \sa PDU::clone_pdu
         */
        PDU *clone_pdu() const;
    };

    class Dot11CFEnd : public Dot11ControlTA {
    public:
        /**
         * \brief Constructor for creating a 802.11 CF-End frame PDU
         *
         * Constructor that builds a 802.11 PDU taking the destination's and source's MAC.
         *
         * \param dst_addr uint8_t array of 6 bytes containing the destination's MAC(optional).
         * \param target_addr uint8_t array of 6 bytes containing the source's MAC(optional).
         * \param child PDU* with the PDU contained by the 802.11 PDU (optional).
         */
        Dot11CFEnd(const uint8_t* dst_addr = 0, const uint8_t* target_addr = 0, PDU* child = 0);

        /**
         * \brief Constructor for creating a 802.11 CF-End frame PDU
         *
         * Constructor that builds a 802.11 PDU taking the interface name,
         * destination's and source's MAC.
         *
         * \param iface string containing the interface's name from where to send the packet.
         * \param dst_addr uint8_t array of 6 bytes containing the destination's MAC(optional).
         * \param target_addr uint8_t array of 6 bytes containing the source's MAC(optional).
         * \param child PDU* with the PDU contained by the 802.11 PDU (optional).
         */
        Dot11CFEnd(const std::string& iface, const uint8_t* dst_addr = 0, const uint8_t *target_addr = 0, PDU* child = 0) throw (std::runtime_error);

        /**
         * \brief Constructor for creating an 802.11 CF-End frame PDU
         *
         * Constructor that builds an 802.11 PDU taking the interface index,
         * destination's and source's MAC.
         *
         * \param iface_index const uint32_t with the interface's index from where to send the packet.
         * \param dst_addr uint8_t array of 6 bytes containing the destination's MAC(optional).
         * \param target_addr uint8_t array of 6 bytes containing the source's MAC(optional).
         * \param child PDU* with the PDU contained by the 802.11 PDU (optional).
         */
        Dot11CFEnd(uint32_t iface_index, const uint8_t* dst_addr, const uint8_t *target_addr, PDU* child);

        /**
         * \brief Constructor which creates an 802.11 CF-End frame object from a buffer and
         * adds all identifiable PDUs found in the buffer as children of this one.
         * \param buffer The buffer from which this PDU will be constructed.
         * \param total_sz The total size of the buffer.
         */
        Dot11CFEnd(const uint8_t *buffer, uint32_t total_sz);
        
        /**
         * \brief Clones this PDU.
         * 
         * \sa PDU::clone_pdu
         */
        PDU *clone_pdu() const;
    };

    class Dot11EndCFAck : public Dot11ControlTA {
    public:
        /**
         * \brief Constructor for creating a 802.11 End-CF-Ack frame PDU
         *
         * Constructor that builds a 802.11 PDU taking the destination's and source's MAC.
         * \param dst_addr uint8_t array of 6 bytes containing the destination's MAC(optional).
         * \param target_addr uint8_t array of 6 bytes containing the source's MAC(optional).
         * \param child PDU* with the PDU contained by the 802.11 PDU (optional).
         */
        Dot11EndCFAck(const uint8_t* dst_addr = 0, const uint8_t* target_addr = 0, PDU* child = 0);

        /**
         * \brief Constructor for creating a 802.11 End-CF-Ack frame PDU
         *
         * Constructor that builds a 802.11 PDU taking the interface name,
         * destination's and source's MAC.
         * \param iface string containing the interface's name from where to send the packet.
         * \param dst_addr uint8_t array of 6 bytes containing the destination's MAC(optional).
         * \param target_addr uint8_t array of 6 bytes containing the source's MAC(optional).
         * \param child PDU* with the PDU contained by the 802.11 PDU (optional).
         */
        Dot11EndCFAck(const std::string& iface, const uint8_t* dst_addr = 0, const uint8_t *target_addr = 0, PDU* child = 0) throw (std::runtime_error);

        /**
         * \brief Constructor for creating an 802.11 End-CF-Ack frame PDU
         *
         * Constructor that builds an 802.11 PDU taking the interface index,
         * destination's and source's MAC.
         * \param iface_index const uint32_t with the interface's index from where to send the packet.
         * \param dst_addr uint8_t array of 6 bytes containing the destination's MAC(optional).
         * \param target_addr uint8_t array of 6 bytes containing the source's MAC(optional).
         * \param child PDU* with the PDU contained by the 802.11 PDU (optional).
         */
        Dot11EndCFAck(uint32_t iface_index, const uint8_t* dst_addr, const uint8_t *target_addr, PDU* child);

        /**
         * \brief Constructor which creates an 802.11 End-CF-Ack frame object from a buffer and
         * adds all identifiable PDUs found in the buffer as children of this one.
         * \param buffer The buffer from which this PDU will be constructed.
         * \param total_sz The total size of the buffer.
         */
        Dot11EndCFAck(const uint8_t *buffer, uint32_t total_sz);
        
        /**
         * \brief Clones this PDU.
         * 
         * \sa PDU::clone_pdu
         */
        PDU *clone_pdu() const;
    };

    class Dot11Ack : public Dot11Control {
    public:
        /**
         * \brief Constructor for creating a 802.11 Ack frame PDU
         *
         * Constructor that builds a 802.11 PDU taking the destination's and source's MAC.
         *
         * \param dst_addr uint8_t array of 6 bytes containing the destination's MAC(optional).
         * \param child PDU* with the PDU contained by the 802.11 PDU (optional).
         */
        Dot11Ack(const uint8_t* dst_addr = 0, PDU* child = 0);

        /**
         * \brief Constructor for creating a 802.11 Ack frame PDU
         *
         * Constructor that builds a 802.11 PDU taking the interface name,
         * destination's and source's MAC.
         *
         * \param iface string containing the interface's name from where to send the packet.
         * \param dst_addr uint8_t array of 6 bytes containing the destination's MAC(optional).
         * \param child PDU* with the PDU contained by the 802.11 PDU (optional).
         */
        Dot11Ack(const std::string& iface, const uint8_t* dst_addr = 0, PDU* child = 0) throw (std::runtime_error);

        /**
         * \brief Constructor for creating an 802.11 Ack frame PDU
         *
         * Constructor that builds an 802.11 PDU taking the interface index,
         * destination's and source's MAC.
         *
         * \param iface_index const uint32_t with the interface's index from where to send the packet.
         * \param dst_addr uint8_t array of 6 bytes containing the destination's MAC(optional).
         * \param target_addr uint8_t array of 6 bytes containing the source's MAC(optional).
         * \param child PDU* with the PDU contained by the 802.11 PDU (optional).
         */
        Dot11Ack(uint32_t iface_index, const uint8_t* dst_addr, PDU* child);

        /**
         * \brief Constructor which creates an 802.11 Ack frame object from a buffer and
         * adds all identifiable PDUs found in the buffer as children of this one.
         * \param buffer The buffer from which this PDU will be constructed.
         * \param total_sz The total size of the buffer.
         */
        Dot11Ack(const uint8_t *buffer, uint32_t total_sz);

        /**
         * \brief Getter for the PDU's type.
         * \sa PDU::pdu_type
         */
        PDUType pdu_type() const { return PDU::DOT11_ACK; }
        
        /**
         * \brief Clones this PDU.
         * 
         * \sa PDU::clone_pdu
         */
        PDU *clone_pdu() const;

    };

    /**
     * \brief Class that represents an 802.11 Block Ack Request PDU.
     */
    class Dot11BlockAckRequest : public Dot11ControlTA {
    public:
        /**
         * \brief Constructor for creating a 802.11 Block Ack request frame PDU
         *
         * Constructor that builds a 802.11 PDU taking the destination's and source's MAC.
         * \param dst_addr uint8_t array of 6 bytes containing the destination's MAC(optional).
         * \param target_addr uint8_t array of 6 bytes containing the source's MAC(optional).
         * \param child PDU* with the PDU contained by the 802.11 PDU (optional).
         */
        Dot11BlockAckRequest(const uint8_t* dst_addr = 0, const uint8_t* target_addr = 0, PDU* child = 0);

        /**
         * \brief Constructor for creating a 802.11 Block Ack request frame PDU
         *
         * Constructor that builds a 802.11 PDU taking the interface name,
         * destination's and source's MAC.
         * \param iface string containing the interface's name from where to send the packet.
         * \param dst_addr uint8_t array of 6 bytes containing the destination's MAC(optional).
         * \param target_addr uint8_t array of 6 bytes containing the source's MAC(optional).
         * \param child PDU* with the PDU contained by the 802.11 PDU (optional).
         */
        Dot11BlockAckRequest(const std::string& iface, const uint8_t* dst_addr = 0, const uint8_t *target_addr = 0, PDU* child = 0) throw (std::runtime_error);

        /**
         * \brief Constructor for creating an 802.11 Block Ack request frame PDU
         *
         * Constructor that builds an 802.11 PDU taking the interface index,
         * destination's and source's MAC.
         * \param iface_index const uint32_t with the interface's index from where to send the packet.
         * \param dst_addr uint8_t array of 6 bytes containing the destination's MAC(optional).
         * \param target_addr uint8_t array of 6 bytes containing the source's MAC(optional).
         * \param child PDU* with the PDU contained by the 802.11 PDU (optional).
         */
        Dot11BlockAckRequest(uint32_t iface_index, const uint8_t* dst_addr, const uint8_t *target_addr, PDU* child);

        /**
         * \brief Constructor which creates an 802.11 Block Ack request frame object from a buffer and
         * adds all identifiable PDUs found in the buffer as children of this one.
         * \param buffer The buffer from which this PDU will be constructed.
         * \param total_sz The total size of the buffer.
         */
        Dot11BlockAckRequest(const uint8_t *buffer, uint32_t total_sz);

        /* Getter */

        /**
         * \brief Getter for the bar control field.
         * \return The bar control field.
         */
        uint16_t bar_control() const { return _bar_control.tid; }

        /**
         * \brief Getter for the start sequence field.
         * \return The bar start sequence.
         */
        uint16_t start_sequence() const { return (_start_sequence.frag << 12) | (_start_sequence.seq); }
        /**
         * \brief Returns the 802.11 frame's header length.
         *
         * \return An uint32_t with the header's size.
         * \sa PDU::header_size()
         */
        uint32_t header_size() const;

        /* Setter */

        /**
         * \brief Setter for the bar control field.
         * \param bar The new bar control field.
         */
        void bar_control(uint16_t bar);

        /**
         * \brief Setter for the start sequence field.
         * \param bar The new start sequence field.
         */
        void start_sequence(uint16_t seq);
        
        /**
         * \brief Clones this PDU.
         * 
         * \sa PDU::clone_pdu
         */
        PDU *clone_pdu() const;
    protected:
        /**
         * \brief Getter for the control ta additional fields size.
         */
        uint32_t blockack_request_size() const { return controlta_size() + sizeof(_bar_control) + sizeof(_start_sequence); }

        uint32_t write_ext_header(uint8_t *buffer, uint32_t total_sz);
    private:
        struct BarControl {
            uint16_t reserved:12,
                tid:4;
        } __attribute__((__packed__));

        struct StartSequence {
            uint16_t frag:4,
                seq:12;
        } __attribute__((__packed__));

        void init_block_ack();

        BarControl _bar_control;
        StartSequence _start_sequence;
    };

    /**
     * \brief Class that represents an 802.11 block ack frame.
     */
    class Dot11BlockAck : public Dot11BlockAckRequest {
    public:
        /**
         * \brief Constructor for creating a 802.11 Block Ack frame PDU.
         *
         * Constructor that builds a 802.11 PDU taking the destination's and source's MAC.
         * \param dst_addr uint8_t array of 6 bytes containing the destination's MAC(optional).
         * \param target_addr uint8_t array of 6 bytes containing the source's MAC(optional).
         * \param child PDU* with the PDU contained by the 802.11 PDU (optional).
         */
        Dot11BlockAck(const uint8_t* dst_addr = 0, const uint8_t* target_addr = 0, PDU* child = 0);

        /**
         * \brief Constructor for creating a 802.11 Block Ack frame PDU
         *
         * Constructor that builds a 802.11 PDU taking the interface name,
         * destination's and source's MAC.
         * \param iface string containing the interface's name from where to send the packet.
         * \param dst_addr uint8_t array of 6 bytes containing the destination's MAC(optional).
         * \param target_addr uint8_t array of 6 bytes containing the source's MAC(optional).
         * \param child PDU* with the PDU contained by the 802.11 PDU (optional).
         */
        Dot11BlockAck(const std::string& iface, const uint8_t* dst_addr = 0, const uint8_t *target_addr = 0, PDU* child = 0) throw (std::runtime_error);

        /**
         * \brief Constructor for creating an 802.11 Block Ack frame PDU
         *
         * Constructor that builds an 802.11 PDU taking the interface index,
         * destination's and source's MAC.
         * \param iface_index const uint32_t with the interface's index from where to send the packet.
         * \param dst_addr uint8_t array of 6 bytes containing the destination's MAC(optional).
         * \param target_addr uint8_t array of 6 bytes containing the source's MAC(optional).
         * \param child PDU* with the PDU contained by the 802.11 PDU (optional).
         */
        Dot11BlockAck(uint32_t iface_index, const uint8_t* dst_addr, const uint8_t *target_addr, PDU* child);

        /**
         * \brief Constructor which creates an 802.11 Block Ack request frame object from a buffer and
         * adds all identifiable PDUs found in the buffer as children of this one.
         * \param buffer The buffer from which this PDU will be constructed.
         * \param total_sz The total size of the buffer.
         */
        Dot11BlockAck(const uint8_t *buffer, uint32_t total_sz);

        /**
         * \brief Returns the 802.11 frame's header length.
         *
         * \return An uint32_t with the header's size.
         * \sa PDU::header_size()
         */
        uint32_t header_size() const;

        /**
         * \brief Getter for the bitmap field.
         * \return The bitmap field.
         */
        const uint8_t *bitmap() const { return _bitmap; }

        /**
         * \brief Setter for the bitmap field.
         * \param bit The new bitmap field to be set.
         */
        void bitmap(const uint8_t *bit);

        /**
         * \brief Getter for the PDU's type.
         * \sa PDU::pdu_type
         */
        PDUType pdu_type() const { return PDU::DOT11_BLOCK_ACK; }
        
        /**
         * \brief Clones this PDU.
         * 
         * \sa PDU::clone_pdu
         */
        PDU *clone_pdu() const;
    private:
        uint32_t write_ext_header(uint8_t *buffer, uint32_t total_sz);
    
        uint8_t _bitmap[8];
    };
};



#endif<|MERGE_RESOLUTION|>--- conflicted
+++ resolved
@@ -1185,14 +1185,14 @@
          * \sa PDU::header_size()
          */
         uint32_t header_size() const;
-        
+
         /**
          * \brief Clones this PDU.
-         * 
+         *
          * \sa PDU::clone_pdu
          */
         PDU *clone_pdu() const;
-        
+
         /**
          * \brief Getter for the PDU's type.
          * \sa PDU::pdu_type
@@ -1268,10 +1268,10 @@
          * \sa PDU::header_size()
          */
         uint32_t header_size() const;
-        
+
         /**
          * \brief Clones this PDU.
-         * 
+         *
          * \sa PDU::clone_pdu
          */
         PDU *clone_pdu() const;
@@ -1417,10 +1417,10 @@
          * \sa PDU::header_size()
          */
         uint32_t header_size() const;
-        
+
         /**
          * \brief Clones this PDU.
-         * 
+         *
          * \sa PDU::clone_pdu
          */
         PDU *clone_pdu() const;
@@ -1554,10 +1554,10 @@
          * \sa PDU::header_size()
          */
         uint32_t header_size() const;
-        
+
         /**
          * \brief Clones this PDU.
-         * 
+         *
          * \sa PDU::clone_pdu
          */
         PDU *clone_pdu() const;
@@ -1669,10 +1669,10 @@
          * \sa PDU::pdu_type
          */
         PDUType pdu_type() const { return PDU::DOT11_DATA; }
-        
+
         /**
          * \brief Clones this PDU.
-         * 
+         *
          * \sa PDU::clone_pdu
          */
         PDU *clone_pdu() const;
@@ -1699,7 +1699,6 @@
         uint8_t _addr4[6];
     };
 
-<<<<<<< HEAD
     /**
      * \brief Class representing an Probe Request frame in the IEEE 802.11 Protocol.
      *
@@ -1835,10 +1834,7 @@
 
     };
 
-    class Dot11QoSData : public Dot11DataFrame {
-=======
     class Dot11QoSData : public Dot11Data {
->>>>>>> f30f4046
 
     public:
 
@@ -1918,14 +1914,14 @@
          * \sa PDU::header_size()
          */
         uint32_t header_size() const;
-        
+
         /**
          * \brief Clones this PDU.
-         * 
+         *
          * \sa PDU::clone_pdu
          */
         PDU *clone_pdu() const;
-        
+
         /**
          * \brief Getter for the PDU's type.
          * \sa PDU::pdu_type
@@ -2120,14 +2116,14 @@
          * \param total_sz The total size of the buffer.
          */
         Dot11RTS(const uint8_t *buffer, uint32_t total_sz);
-        
+
         /**
          * \brief Clones this PDU.
-         * 
+         *
          * \sa PDU::clone_pdu
          */
         PDU *clone_pdu() const;
-        
+
         /**
          * \brief Getter for the PDU's type.
          * \sa PDU::pdu_type
@@ -2181,10 +2177,10 @@
          * \param total_sz The total size of the buffer.
          */
         Dot11PSPoll(const uint8_t *buffer, uint32_t total_sz);
-        
+
         /**
          * \brief Clones this PDU.
-         * 
+         *
          * \sa PDU::clone_pdu
          */
         PDU *clone_pdu() const;
@@ -2236,10 +2232,10 @@
          * \param total_sz The total size of the buffer.
          */
         Dot11CFEnd(const uint8_t *buffer, uint32_t total_sz);
-        
+
         /**
          * \brief Clones this PDU.
-         * 
+         *
          * \sa PDU::clone_pdu
          */
         PDU *clone_pdu() const;
@@ -2288,10 +2284,10 @@
          * \param total_sz The total size of the buffer.
          */
         Dot11EndCFAck(const uint8_t *buffer, uint32_t total_sz);
-        
+
         /**
          * \brief Clones this PDU.
-         * 
+         *
          * \sa PDU::clone_pdu
          */
         PDU *clone_pdu() const;
@@ -2347,10 +2343,10 @@
          * \sa PDU::pdu_type
          */
         PDUType pdu_type() const { return PDU::DOT11_ACK; }
-        
+
         /**
          * \brief Clones this PDU.
-         * 
+         *
          * \sa PDU::clone_pdu
          */
         PDU *clone_pdu() const;
@@ -2438,10 +2434,10 @@
          * \param bar The new start sequence field.
          */
         void start_sequence(uint16_t seq);
-        
+
         /**
          * \brief Clones this PDU.
-         * 
+         *
          * \sa PDU::clone_pdu
          */
         PDU *clone_pdu() const;
@@ -2541,16 +2537,16 @@
          * \sa PDU::pdu_type
          */
         PDUType pdu_type() const { return PDU::DOT11_BLOCK_ACK; }
-        
+
         /**
          * \brief Clones this PDU.
-         * 
+         *
          * \sa PDU::clone_pdu
          */
         PDU *clone_pdu() const;
     private:
         uint32_t write_ext_header(uint8_t *buffer, uint32_t total_sz);
-    
+
         uint8_t _bitmap[8];
     };
 };
